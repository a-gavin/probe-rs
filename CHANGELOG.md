--- conflicted
+++ resolved
@@ -28,11 +28,8 @@
 - Added support for the Infineon XMC4000 family
 - Added support for the Infineon XMC4000 family (#1301)
 - Added debug support for viewing function arguments (#1333)
-<<<<<<< HEAD
+- Added support for the EFM32GG11B family (#1346)
 - Added support for finding targets externally (#1338)
-=======
-- Added support for the EFM32GG11B family (#1346)
->>>>>>> 82e354cc
 
 ### Changed
 
