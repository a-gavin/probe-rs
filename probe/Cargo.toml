--- conflicted
+++ resolved
@@ -10,9 +10,6 @@
 query_interface = "*"
 log = "0.4.6"
 bitfield = "*"
-<<<<<<< HEAD
 ihex = "1.1.2"
 scroll = "*"
-=======
-serde = "1.0.99"
->>>>>>> b46831db
+serde = "1.0.99"